--- conflicted
+++ resolved
@@ -985,7 +985,21 @@
             fbb.finished_data().into(),
         );
     }
-<<<<<<< HEAD
+
+    pub fn mark_as_known_tx(&self, hash: H256) {
+        self.inflight_transactions().remove(&hash);
+        self.tx_filter().insert(hash, ());
+    }
+
+    pub fn already_known_tx(&self, hash: &H256) -> bool {
+        self.tx_filter().contains_key(hash)
+    }
+
+    // Return true when the block is that we have requested and received first time.
+    pub fn new_block_received(&self, block: &Block) -> bool {
+        self.write_inflight_blocks()
+            .remove_by_block(block.header().hash())
+    }
 }
 
 #[cfg(test)]
@@ -1064,21 +1078,5 @@
             let found_0_header = a_to_b(from, 0, 120);
             assert_eq!(found_0_header.hash(), view_0.hash());
         }
-=======
-
-    pub fn mark_as_known_tx(&self, hash: H256) {
-        self.inflight_transactions().remove(&hash);
-        self.tx_filter().insert(hash, ());
-    }
-
-    pub fn already_known_tx(&self, hash: &H256) -> bool {
-        self.tx_filter().contains_key(hash)
-    }
-
-    // Return true when the block is that we have requested and received first time.
-    pub fn new_block_received(&self, block: &Block) -> bool {
-        self.write_inflight_blocks()
-            .remove_by_block(block.header().hash())
->>>>>>> f683e0c1
     }
 }